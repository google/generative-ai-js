/**
 * @license
 * Copyright 2024 Google LLC
 *
 * Licensed under the Apache License, Version 2.0 (the "License");
 * you may not use this file except in compliance with the License.
 * You may obtain a copy of the License at
 *
 *   http://www.apache.org/licenses/LICENSE-2.0
 *
 * Unless required by applicable law or agreed to in writing, software
 * distributed under the License is distributed on an "AS IS" BASIS,
 * WITHOUT WARRANTIES OR CONDITIONS OF ANY KIND, either express or implied.
 * See the License for the specific language governing permissions and
 * limitations under the License.
 */
import { expect, use } from "chai";
import { GoogleAICacheManager } from "./cache-manager";
import * as sinonChai from "sinon-chai";
import * as chaiAsPromised from "chai-as-promised";
import { restore, stub } from "sinon";
import * as request from "./request";
import { RpcTask } from "./constants";
import { DEFAULT_API_VERSION } from "../requests/request";

use(sinonChai);
use(chaiAsPromised);

const FAKE_CONTENTS = [{ role: "user", parts: [{ text: "some text" }] }];
const FAKE_CACHE_NAME = "cachedContents/hash1234";
const fakeResponseJson: () => Promise<{}> = () =>
  Promise.resolve({ name: FAKE_CACHE_NAME });
const model = "models/gemini-1.5-pro-001";

describe("GoogleAICacheManager", () => {
  afterEach(() => {
    restore();
  });

  it("stores api key", () => {
    const cacheManager = new GoogleAICacheManager("apiKey");
    expect(cacheManager.apiKey).to.equal("apiKey");
  });
  it("passes create request info", async () => {
    const displayName = "a display name.";
    const makeRequestStub = stub(request, "makeServerRequest").resolves({
      ok: true,
      json: fakeResponseJson,
    } as Response);
    const cacheManager = new GoogleAICacheManager("apiKey");
    const result = await cacheManager.create({
      model,
      contents: FAKE_CONTENTS,
      ttlSeconds: 30,
      systemInstruction: "talk like a cat",
      tools: [{ functionDeclarations: [{ name: "myFn" }] }],
      toolConfig: { functionCallingConfig: {} },
<<<<<<< HEAD
      displayName: "a display name.",
=======
      displayName,
>>>>>>> 39a4f8d7
    });
    expect(result.name).to.equal(FAKE_CACHE_NAME);
    expect(makeRequestStub.args[0][0].task).to.equal(RpcTask.CREATE);
    expect(makeRequestStub.args[0][1]).to.be.instanceOf(Headers);
    const requestBody = JSON.parse(makeRequestStub.args[0][2] as string);
    expect(requestBody.model).to.equal(model);
    expect(requestBody.contents).to.deep.equal(FAKE_CONTENTS);
    expect(requestBody.ttl).to.deep.equal("30s");
    expect(requestBody.displayName).to.equal(displayName);
    expect(requestBody.systemInstruction.parts[0].text).to.equal(
      "talk like a cat",
    );
    expect(requestBody.tools[0].functionDeclarations[0].name).to.equal("myFn");
    expect(requestBody.toolConfig.functionCallingConfig).to.exist;
  });
  it("create() formats unprefixed model name", async () => {
    const makeRequestStub = stub(request, "makeServerRequest").resolves({
      ok: true,
      json: fakeResponseJson,
    } as Response);
    const cacheManager = new GoogleAICacheManager("apiKey");
    await cacheManager.create({
      model,
      contents: FAKE_CONTENTS,
    });
    const requestBody = JSON.parse(makeRequestStub.args[0][2] as string);
    expect(requestBody.model).to.equal(model);
  });
  it("create() errors without a model name", async () => {
    const cacheManager = new GoogleAICacheManager("apiKey");
    await expect(
      cacheManager.create({
        contents: FAKE_CONTENTS,
      }),
    ).to.be.rejectedWith("Cached content must contain a `model` field.");
  });
  it("create() errors if ttlSeconds and expireTime are both provided", async () => {
    const cacheManager = new GoogleAICacheManager("apiKey");
    await expect(
      cacheManager.create({
        model,
        contents: FAKE_CONTENTS,
        ttlSeconds: 40,
        expireTime: new Date().toISOString(),
      }),
    ).to.be.rejectedWith("You cannot specify");
  });
  it("passes create request info (with options)", async () => {
    const makeRequestStub = stub(request, "makeServerRequest").resolves({
      ok: true,
      json: fakeResponseJson,
    } as Response);
    const cacheManager = new GoogleAICacheManager("apiKey", {
      apiVersion: "v3000",
      baseUrl: "http://mysite.com",
    });
    await cacheManager.create({
      model,
      contents: FAKE_CONTENTS,
    });
    expect(makeRequestStub.args[0][0].task).to.equal(RpcTask.CREATE);
    expect(makeRequestStub.args[0][1]).to.be.instanceOf(Headers);
    expect(makeRequestStub.args[0][0].toString()).to.include(
      "v3000/cachedContents",
    );
    expect(makeRequestStub.args[0][0].toString()).to.match(
      /^http:\/\/mysite\.com/,
    );
  });
  it("passes update request info", async () => {
    const makeRequestStub = stub(request, "makeServerRequest").resolves({
      ok: true,
      json: fakeResponseJson,
    } as Response);
    const cacheManager = new GoogleAICacheManager("apiKey");
    const result = await cacheManager.update(FAKE_CACHE_NAME, {
      cachedContent: {
        ttlSeconds: 30,
      },
    });
    expect(result.name).to.equal(FAKE_CACHE_NAME);
    expect(makeRequestStub.args[0][0].task).to.equal(RpcTask.UPDATE);
    expect(makeRequestStub.args[0][1]).to.be.instanceOf(Headers);
    const requestBody = JSON.parse(makeRequestStub.args[0][2] as string);
    expect(requestBody.ttl).to.deep.equal("30s");
  });
  it("passes list request info", async () => {
    const makeRequestStub = stub(request, "makeServerRequest").resolves({
      ok: true,
      json: () =>
        Promise.resolve({ cachedContents: [{ name: FAKE_CACHE_NAME }] }),
    } as Response);
    const cacheManager = new GoogleAICacheManager("apiKey");
    const result = await cacheManager.list();
    expect(result.cachedContents[0].name).to.equal(FAKE_CACHE_NAME);
    expect(makeRequestStub.args[0][0].task).to.equal(RpcTask.LIST);
    expect(makeRequestStub.args[0][0].toString()).to.match(/\/cachedContents$/);
  });
  it("passes list request info with params", async () => {
    const makeRequestStub = stub(request, "makeServerRequest").resolves({
      ok: true,
      json: () =>
        Promise.resolve({ cachedContents: [{ name: FAKE_CACHE_NAME }] }),
    } as Response);
    const cacheManager = new GoogleAICacheManager("apiKey");
    const result = await cacheManager.list({
      pageSize: 3,
      pageToken: "abc",
    });
    expect(result.cachedContents[0].name).to.equal(FAKE_CACHE_NAME);
    expect(makeRequestStub.args[0][0].task).to.equal(RpcTask.LIST);
    expect(makeRequestStub.args[0][0].toString()).to.include("pageSize=3");
    expect(makeRequestStub.args[0][0].toString()).to.include("pageToken=abc");
  });
  it("passes list request info with options", async () => {
    const makeRequestStub = stub(request, "makeServerRequest").resolves({
      ok: true,
      json: () =>
        Promise.resolve({ cachedContents: [{ name: FAKE_CACHE_NAME }] }),
    } as Response);
    const cacheManager = new GoogleAICacheManager("apiKey", {
      apiVersion: "v3000",
      baseUrl: "http://mysite.com",
    });
    const result = await cacheManager.list();
    expect(result.cachedContents[0].name).to.equal(FAKE_CACHE_NAME);
    expect(makeRequestStub.args[0][0].task).to.equal(RpcTask.LIST);
    expect(makeRequestStub.args[0][0].toString()).to.match(/\/cachedContents$/);
    expect(makeRequestStub.args[0][0].toString()).to.include(
      "v3000/cachedContents",
    );
    expect(makeRequestStub.args[0][0].toString()).to.match(
      /^http:\/\/mysite\.com/,
    );
  });
  it("passes get request info with name prefix provided", async () => {
    const makeRequestStub = stub(request, "makeServerRequest").resolves({
      ok: true,
      json: fakeResponseJson,
    } as Response);
    const cacheManager = new GoogleAICacheManager("apiKey");
    const result = await cacheManager.get("cachedContents/hash1234");
    expect(result.name).to.equal(FAKE_CACHE_NAME);
    expect(makeRequestStub.args[0][0].task).to.equal(RpcTask.GET);
    expect(makeRequestStub.args[0][0].toString()).to.include(
      `${DEFAULT_API_VERSION}/cachedContents/hash1234`,
    );
  });
  it("passes get request info with no name prefix", async () => {
    const makeRequestStub = stub(request, "makeServerRequest").resolves({
      ok: true,
      json: fakeResponseJson,
    } as Response);
    const cacheManager = new GoogleAICacheManager("apiKey");
    const result = await cacheManager.get("hash1234");
    expect(result.name).to.equal(FAKE_CACHE_NAME);
    expect(makeRequestStub.args[0][0].task).to.equal(RpcTask.GET);
    expect(makeRequestStub.args[0][0].toString()).to.include(
      `${DEFAULT_API_VERSION}/cachedContents/hash1234`,
    );
  });
  it("passes getFile request info (with options)", async () => {
    const makeRequestStub = stub(request, "makeServerRequest").resolves({
      ok: true,
      json: fakeResponseJson,
    } as Response);
    const cacheManager = new GoogleAICacheManager("apiKey", {
      apiVersion: "v3000",
      baseUrl: "http://mysite.com",
    });
    const result = await cacheManager.get("hash1234");
    expect(result.name).to.equal(FAKE_CACHE_NAME);
    expect(makeRequestStub.args[0][0].task).to.equal(RpcTask.GET);
    expect(makeRequestStub.args[0][0].toString()).to.include(
      "v3000/cachedContents/hash1234",
    );
    expect(makeRequestStub.args[0][0].toString()).to.match(
      /^http:\/\/mysite\.com/,
    );
  });
  it("get throws on bad name", async () => {
    stub(request, "makeServerRequest").resolves({
      ok: true,
      json: fakeResponseJson,
    } as Response);
    const cacheManager = new GoogleAICacheManager("apiKey");
    await expect(cacheManager.get("")).to.be.rejectedWith("Invalid name");
  });
  it("passes delete request info (no prefix)", async () => {
    const makeRequestStub = stub(request, "makeServerRequest").resolves({
      ok: true,
      json: () => Promise.resolve({}),
    } as Response);
    const cacheManager = new GoogleAICacheManager("apiKey");
    await cacheManager.delete("hash1234");
    expect(makeRequestStub.args[0][0].task).to.equal(RpcTask.DELETE);
    expect(makeRequestStub.args[0][0].toString()).to.include(
      `${DEFAULT_API_VERSION}/cachedContents/hash1234`,
    );
  });
  it("passes delete request info (prefix)", async () => {
    const makeRequestStub = stub(request, "makeServerRequest").resolves({
      ok: true,
      json: () => Promise.resolve({}),
    } as Response);
    const cacheManager = new GoogleAICacheManager("apiKey");
    await cacheManager.delete("cachedContents/hash1234");
    expect(makeRequestStub.args[0][0].task).to.equal(RpcTask.DELETE);
    expect(makeRequestStub.args[0][0].toString()).to.include(
      `${DEFAULT_API_VERSION}/cachedContents/hash1234`,
    );
  });
  it("passes delete request info (with options)", async () => {
    const makeRequestStub = stub(request, "makeServerRequest").resolves({
      ok: true,
      json: () => Promise.resolve({}),
    } as Response);
    const cacheManager = new GoogleAICacheManager("apiKey", {
      apiVersion: "v3000",
      baseUrl: "http://mysite.com",
    });
    await cacheManager.delete("hash1234");
    expect(makeRequestStub.args[0][0].task).to.equal(RpcTask.DELETE);
    expect(makeRequestStub.args[0][0].toString()).to.include(
      "v3000/cachedContents/hash1234",
    );
    expect(makeRequestStub.args[0][0].toString()).to.match(
      /^http:\/\/mysite\.com/,
    );
  });
  it("delete throws on bad name", async () => {
    stub(request, "makeServerRequest").resolves({
      ok: true,
      json: () => Promise.resolve({}),
    } as Response);
    const cacheManager = new GoogleAICacheManager("apiKey");
    await expect(cacheManager.delete("")).to.be.rejectedWith("Invalid name");
  });
});<|MERGE_RESOLUTION|>--- conflicted
+++ resolved
@@ -55,11 +55,7 @@
       systemInstruction: "talk like a cat",
       tools: [{ functionDeclarations: [{ name: "myFn" }] }],
       toolConfig: { functionCallingConfig: {} },
-<<<<<<< HEAD
-      displayName: "a display name.",
-=======
       displayName,
->>>>>>> 39a4f8d7
     });
     expect(result.name).to.equal(FAKE_CACHE_NAME);
     expect(makeRequestStub.args[0][0].task).to.equal(RpcTask.CREATE);
