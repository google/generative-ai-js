/**
 * @license
 * Copyright 2023 Google LLC
 *
 * Licensed under the Apache License, Version 2.0 (the "License");
 * you may not use this file except in compliance with the License.
 * You may obtain a copy of the License at
 *
 *   http://www.apache.org/licenses/LICENSE-2.0
 *
 * Unless required by applicable law or agreed to in writing, software
 * distributed under the License is distributed on an "AS IS" BASIS,
 * WITHOUT WARRANTIES OR CONDITIONS OF ANY KIND, either express or implied.
 * See the License for the specific language governing permissions and
 * limitations under the License.
 */

import { GoogleGenerativeAIError } from "../errors";

const API_VERSION = "v1";

/**
 * We can't `require` package.json if this runs on web. We will use rollup to
 * swap in the version number here at build time.
 */
const PACKAGE_VERSION = "__PACKAGE_VERSION__";
const PACKAGE_LOG_HEADER = "genai-js";

export enum Task {
  GENERATE_CONTENT = "generateContent",
  STREAM_GENERATE_CONTENT = "streamGenerateContent",
  COUNT_TOKENS = "countTokens",
  EMBED_CONTENT = "embedContent",
  BATCH_EMBED_CONTENTS = "batchEmbedContents",
}

export class RequestUrl {
  constructor(
    public model: string,
    public task: Task,
    public apiKey: string,
    public stream: boolean,
    public baseURL: string
  ) {}
<<<<<<< HEAD
  toString(apiKeyInUrl = this.apiKey): string {
    let url =
      `${this.baseURL}/${API_VERSION}` +
      `/models/${this.model}:${this.task}?key=${apiKeyInUrl}`;
=======
  toString(): string {
    let url = `${BASE_URL}/${API_VERSION}/models/${this.model}:${this.task}`;
>>>>>>> 2be48f8e
    if (this.stream) {
      url += "?alt=sse";
    }
    return url;
  }
}

/**
 * Simple, but may become more complex if we add more versions to log.
 */
function getClientHeaders(): string {
  return `${PACKAGE_LOG_HEADER}/${PACKAGE_VERSION}`;
}

export async function makeRequest(
  url: RequestUrl,
  body: string,
): Promise<Response> {
  let response;
  try {
    response = await fetch(url.toString(), {
      method: "POST",
      headers: {
        "Content-Type": "application/json",
        "x-goog-api-client": getClientHeaders(),
        "x-goog-api-key": url.apiKey,
      },
      body,
    });
    if (!response.ok) {
      let message = "";
      try {
        const json = await response.json();
        message = json.error.message;
        if (json.error.details) {
          message += ` ${JSON.stringify(json.error.details)}`;
        }
      } catch (e) {
        // ignored
      }
      throw new Error(`[${response.status} ${response.statusText}] ${message}`);
    }
  } catch (e) {
    const err = new GoogleGenerativeAIError(
      `Error fetching from ${url.toString()}: ${e.message}`,
    );
    err.stack = e.stack;
    throw err;
  }
  return response;
}<|MERGE_RESOLUTION|>--- conflicted
+++ resolved
@@ -42,15 +42,8 @@
     public stream: boolean,
     public baseURL: string
   ) {}
-<<<<<<< HEAD
-  toString(apiKeyInUrl = this.apiKey): string {
-    let url =
-      `${this.baseURL}/${API_VERSION}` +
-      `/models/${this.model}:${this.task}?key=${apiKeyInUrl}`;
-=======
   toString(): string {
-    let url = `${BASE_URL}/${API_VERSION}/models/${this.model}:${this.task}`;
->>>>>>> 2be48f8e
+    let url = `${this.baseURL}/${API_VERSION}/models/${this.model}:${this.task}`;
     if (this.stream) {
       url += "?alt=sse";
     }
