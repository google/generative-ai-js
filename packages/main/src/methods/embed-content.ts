--- conflicted
+++ resolved
@@ -29,11 +29,7 @@
   baseURL: string,
   params: EmbedContentRequest,
 ): Promise<EmbedContentResponse> {
-<<<<<<< HEAD
-  const url = getUrl(model, Task.EMBED_CONTENT, apiKey, false, baseURL);
-=======
-  const url = new RequestUrl(model, Task.EMBED_CONTENT, apiKey, false);
->>>>>>> 670c99f0
+  const url = new RequestUrl(model, Task.EMBED_CONTENT, apiKey, false, baseURL);
   const response = await makeRequest(url, JSON.stringify(params));
   return response.json();
 }
@@ -44,11 +40,7 @@
   baseURL: string,
   params: BatchEmbedContentsRequest,
 ): Promise<BatchEmbedContentsResponse> {
-<<<<<<< HEAD
-  const url = getUrl(model, Task.BATCH_EMBED_CONTENTS, apiKey, false, baseURL);
-=======
-  const url = new RequestUrl(model, Task.BATCH_EMBED_CONTENTS, apiKey, false);
->>>>>>> 670c99f0
+  const url = new RequestUrl(model, Task.BATCH_EMBED_CONTENTS, apiKey, false, baseURL);
   const requestsWithModel: EmbedContentRequest[] = params.requests.map(
     (request) => {
       return { ...request, model: `models/${model}` };
