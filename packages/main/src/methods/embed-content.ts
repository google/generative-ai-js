/**
 * @license
 * Copyright 2023 Google LLC
 *
 * Licensed under the Apache License, Version 2.0 (the "License");
 * you may not use this file except in compliance with the License.
 * You may obtain a copy of the License at
 *
 *   http://www.apache.org/licenses/LICENSE-2.0
 *
 * Unless required by applicable law or agreed to in writing, software
 * distributed under the License is distributed on an "AS IS" BASIS,
 * WITHOUT WARRANTIES OR CONDITIONS OF ANY KIND, either express or implied.
 * See the License for the specific language governing permissions and
 * limitations under the License.
 */

import {
  BatchEmbedContentsRequest,
  BatchEmbedContentsResponse,
  EmbedContentRequest,
  EmbedContentResponse,
} from "../../types";
import { RequestUrl, Task, makeRequest } from "../requests/request";

export async function embedContent(
  apiKey: string,
  model: string,
  params: EmbedContentRequest,
  requestInit?: RequestInit
): Promise<EmbedContentResponse> {
<<<<<<< HEAD
  const url = getUrl(model, Task.EMBED_CONTENT, apiKey, false);
  const response = await makeRequest(url, JSON.stringify(params), requestInit);
=======
  const url = new RequestUrl(model, Task.EMBED_CONTENT, apiKey, false);
  const response = await makeRequest(url, JSON.stringify(params));
>>>>>>> 2be48f8e
  return response.json();
}

export async function batchEmbedContents(
  apiKey: string,
  model: string,
  params: BatchEmbedContentsRequest,
  requestInit?: RequestInit
): Promise<BatchEmbedContentsResponse> {
  const url = new RequestUrl(model, Task.BATCH_EMBED_CONTENTS, apiKey, false);
  const requestsWithModel: EmbedContentRequest[] = params.requests.map(
    (request) => {
      return { ...request, model: `models/${model}` };
    },
  );
  const response = await makeRequest(
    url,
    JSON.stringify({ requests: requestsWithModel }),
    requestInit,
  );
  return response.json();
}<|MERGE_RESOLUTION|>--- conflicted
+++ resolved
@@ -29,13 +29,8 @@
   params: EmbedContentRequest,
   requestInit?: RequestInit
 ): Promise<EmbedContentResponse> {
-<<<<<<< HEAD
-  const url = getUrl(model, Task.EMBED_CONTENT, apiKey, false);
+  const url = new RequestUrl(model, Task.EMBED_CONTENT, apiKey, false);
   const response = await makeRequest(url, JSON.stringify(params), requestInit);
-=======
-  const url = new RequestUrl(model, Task.EMBED_CONTENT, apiKey, false);
-  const response = await makeRequest(url, JSON.stringify(params));
->>>>>>> 2be48f8e
   return response.json();
 }
 
