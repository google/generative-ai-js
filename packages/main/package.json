--- conflicted
+++ resolved
@@ -1,11 +1,6 @@
 {
-<<<<<<< HEAD
   "name": "@fuyun/generative-ai",
-  "version": "0.1.3",
-=======
-  "name": "@google/generative-ai",
   "version": "0.2.0",
->>>>>>> d8f22d22
   "description": "Google AI JavaScript SDK",
   "main": "dist/index.js",
   "module": "dist/index.mjs",
